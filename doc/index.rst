--- conflicted
+++ resolved
@@ -18,7 +18,6 @@
     :caption: Benchmarking
     :maxdepth: 1
 
-<<<<<<< HEAD
     benchmarking/introduction
     benchmarking/standard_benchmarks
     benchmarking/custom_benchmarks
@@ -30,10 +29,7 @@
     :hidden:
 
     examples/train_mlp_locally.rst
-=======
-   examples/train_mlp_locally.rst
-   examples/train_classifier_sagemaker.rst
->>>>>>> af1e86a6
+    examples/train_classifier_sagemaker.rst
 
 
 .. toctree::
